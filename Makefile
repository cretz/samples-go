.PHONY: test bins clean
PROJECT_ROOT = github.com/samarabbas/cadence-samples

export PATH := $(GOPATH)/bin:$(PATH)

# default target
default: test

PROGS = helloworld \
	branch \
	childworkflow \
	choice \
	dynamic \
	greetings \
	pickfirst \
	retryactivity \
	splitmerge \
	timer \
	localactivity \
	query \
	cron \
	dsl \
	fileprocessing \
	dummy \
	expense \
	recovery \
<<<<<<< HEAD
	pso \

=======
	cancelactivity \
>>>>>>> 0555eefb
TEST_ARG ?= -race -v -timeout 5m
BUILD := ./build
SAMPLES_DIR=./cmd/samples

export PATH := $(GOPATH)/bin:$(PATH)

# Automatically gather all srcs
ALL_SRC := $(shell find ./cmd/samples/common -name "*.go")

# all directories with *_test.go files in them
TEST_DIRS=./cmd/samples/cron \
	./cmd/samples/dsl \
	./cmd/samples/expense \
	./cmd/samples/fileprocessing \
	./cmd/samples/recipes/branch \
	./cmd/samples/recipes/choice \
	./cmd/samples/recipes/greetings \
	./cmd/samples/recipes/helloworld \
	./cmd/samples/recipes/cancel \
	./cmd/samples/recipes/pickfirst \
	./cmd/samples/recipes/retryactivity \
	./cmd/samples/recipes/splitmerge \
	./cmd/samples/recipes/timer \
	./cmd/samples/recipes/localactivity \
	./cmd/samples/recipes/query \
	./cmd/samples/recovery \
	./cmd/samples/pso \

dep-ensured:
	dep ensure

cancelactivity: dep-ensured $(ALL_SRC)
	go build -i -o bin/cancelactivity cmd/samples/recipes/cancelactivity/*.go

helloworld: dep-ensured $(ALL_SRC)
	go build -i -o bin/helloworld cmd/samples/recipes/helloworld/*.go

branch: dep-ensured $(ALL_SRC)
	go build -i -o bin/branch cmd/samples/recipes/branch/*.go

childworkflow: dep-ensured $(ALL_SRC)
	go build -i -o bin/childworkflow cmd/samples/recipes/childworkflow/*.go

choice: dep-ensured $(ALL_SRC)
	go build -i -o bin/choice cmd/samples/recipes/choice/*.go

dynamic: dep-ensured $(ALL_SRC)
	go build -i -o bin/dynamic cmd/samples/recipes/dynamic/*.go

greetings: dep-ensured $(ALL_SRC)
	go build -i -o bin/greetings cmd/samples/recipes/greetings/*.go

pickfirst: dep-ensured $(ALL_SRC)
	go build -i -o bin/pickfirst cmd/samples/recipes/pickfirst/*.go

retryactivity: dep-ensured $(ALL_SRC)
	go build -i -o bin/retryactivity cmd/samples/recipes/retryactivity/*.go

splitmerge: dep-ensured $(ALL_SRC)
	go build -i -o bin/splitmerge cmd/samples/recipes/splitmerge/*.go

timer: dep-ensured $(ALL_SRC)
	go build -i -o bin/timer cmd/samples/recipes/timer/*.go

localactivity: dep-ensured $(ALL_SRC)
	go build -i -o bin/localactivity cmd/samples/recipes/localactivity/*.go

query: dep-ensured $(ALL_SRC)
	go build -i -o bin/query cmd/samples/recipes/query/*.go

cron: dep-ensured $(ALL_SRC)
	go build -i -o bin/cron cmd/samples/cron/*.go

dsl: dep-ensured $(ALL_SRC)
	go build -i -o bin/dsl cmd/samples/dsl/*.go

fileprocessing: dep-ensured $(ALL_SRC)
	go build -i -o bin/fileprocessing cmd/samples/fileprocessing/*.go

dummy: dep-ensured $(ALL_SRC)
	go build -i -o bin/dummy cmd/samples/expense/server/*.go

expense: dep-ensured $(ALL_SRC)
	go build -i -o bin/expense cmd/samples/expense/*.go

recovery: dep-ensured $(ALL_SRC)
	go build -i -o bin/recovery cmd/samples/recovery/*.go

pso: dep-ensured $(ALL_SRC)
	go build -i -o bin/pso cmd/samples/pso/*.go

bins: helloworld \
	branch \
	childworkflow \
	choice \
	dynamic \
	greetings \
	pickfirst \
	retryactivity \
	splitmerge \
	timer \
	cron \
	dsl \
	fileprocessing \
	dummy \
	expense \
	localactivity \
	query \
	recovery \
	pso \

test: bins
	@rm -f test
	@rm -f test.log
	@echo $(TEST_DIRS)
	@for dir in $(TEST_DIRS); do \
		go test -coverprofile=$@ "$$dir" | tee -a test.log; \
	done;

clean:
	rm -rf bin
	rm -Rf $(BUILD)<|MERGE_RESOLUTION|>--- conflicted
+++ resolved
@@ -24,12 +24,9 @@
 	dummy \
 	expense \
 	recovery \
-<<<<<<< HEAD
+	cancelactivity \
 	pso \
 
-=======
-	cancelactivity \
->>>>>>> 0555eefb
 TEST_ARG ?= -race -v -timeout 5m
 BUILD := ./build
 SAMPLES_DIR=./cmd/samples
